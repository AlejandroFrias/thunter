--- conflicted
+++ resolved
@@ -24,87 +24,10 @@
     history: list[ParsedTaskHistoryRecord]
 
 
-<<<<<<< HEAD
-# TODO: consider using https://github.com/pyparsing/pyparsing?tab=readme-ov-file
-
-
-class TaskVisitor(NodeVisitor):
-    grammar: Grammar
-
-    def __init__(self):
-        super().__init__()
-        self.grammar = Grammar(
-            r"""task = name newline+
-estimate newline+
-status newline+
-description newline+
-history newline*
-name = "NAME:" whitespace? phrase whitespace?
-estimate = "ESTIMATE:" whitespace? int whitespace?
-description = "DESCRIPTION:" whitespace? phrase whitespace?
-status = "STATUS:" whitespace? status_type whitespace?
-status_type = "Current" / "TODO" / "In Progress" / "Finished"
-history = whitespace? "HISTORY" whitespace? newline* history_records?
-whitespace = ~"[ \t]+"
-newline = "\n" / "\n\r"
-phrase = word (whitespace word)*
-word = ~"[0-9a-zA-Z.!?&-_]+"
-int = ~"[1-9][0-9]*" / "None"
-history_records = history_record (next_history_record)*
-history_record = history_record_type whitespace time whitespace?
-next_history_record = newline+ history_record
-history_record_type = "Start" / "Stop"
-time = year "-" month "-" day " " hours ":" minutes ":" seconds
-year = ~"20[0-9]{2}"
-month = ~"0[1-9]" / ~"1[0-2]"
-day = ~"0[1-9]" / ~"1[0-9]" / ~"2[0-9]" / ~"3[0-1]"
-hours = ~"0[0-9]" / ~"1[0-9]" / ~"2[0-3]"
-minutes = ~"[0-5][0-9]"
-seconds = minutes
-"""
-        )
-
-    def visit_task(self, node, visited_children) -> ParsedTaskData:
-        (name, _nl1, estimate, _nl2, status, _nl3, description, _nl4, history, _nl5) = (
-            visited_children
-        )
-        task_data = ParsedTaskData(
-            name=name,
-            estimate=estimate,
-            description=description,
-            status=status,
-            history=[
-                ParsedTaskHistoryRecord(is_start=is_start, time=history_time)
-                for is_start, history_time in history
-            ],
-        )
-        validate_task_data(task_data)
-        return task_data
-
-    def visit_name(self, node, visited_children):
-        (_name, _ws1, phrase, _ws2) = visited_children
-        return phrase
-
-    def visit_estimate(self, node, visited_children):
-        (_est, _ws1, phrase, _ws2) = visited_children
-        return int(phrase) if phrase.isdigit() else None
-
-    def visit_description(self, node, visited_children):
-        (_desc, _ws1, phrase, _ws2) = visited_children
-        return None if phrase == "None" else phrase
-
-    def visit_status(self, node, visited_children):
-        (_status, _ws1, status_type, _ws2) = visited_children
-        return status_type
-
-    def visit_status_type(self, node, visited_children):
-        return Status(node.text)
-=======
 def parse_time(t: pp.ParseResults):
     if isinstance(t.time, str):
         return calendar.timegm(strptime(t.time, TIME_FORMAT))
     raise ValueError
->>>>>>> 2550af9f
 
 
 word = pp.Word(pp.alphanums + " .!?&-_")
